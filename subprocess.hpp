--- conflicted
+++ resolved
@@ -20,7 +20,6 @@
 namespace subprocess {
 
 /**
-<<<<<<< HEAD
  * A TwoWayPipe that allows reading and writing between two processes
  * must call initialize before being passed between processes or used
  * */
@@ -262,9 +261,6 @@
 /**
  * Execute a process, inputting stdin and calling the functor with the stdout
  * lines.
-=======
- * Execute a process, inputting stdin and calling the functor with the stdout lines.
->>>>>>> 6518f426
  * @param commandPath - an absolute string to the program path
  * @param commandArgs - a vector of arguments that will be passed to the process
  * @param stringInput - a feed of strings that feed into the process (you'll typically want to end them with a
@@ -322,7 +318,6 @@
         stringInput.pop_front();
         write(outpipefd[1], newInput.c_str(), newInput.size());
     }
-<<<<<<< HEAD
 
     childProcess.sendEOF();
 
@@ -331,22 +326,6 @@
     std::string input;
     while ((input = childProcess.readLine()).size() > 0) {
         lambda(input);
-=======
-    // now we finished chucking in the string, send an EOF
-    close(outpipefd[1]);
-
-    // iterate over each line output by the child's stdout, and call the functor
-    FILE* childStdout = fdopen(inpipefd[0], "r");
-    char* line = nullptr;
-    ssize_t nread;
-    size_t len;
-    while ((nread = getline(&line, &len, childStdout)) != -1) {
-        lambda(std::string(line));
-
-        // free up the memory allocated by getline
-        free(line);
-        line = nullptr;
->>>>>>> 6518f426
     }
     if (line != nullptr) free(line);
 
