#pragma once

#include <algorithm>
#include <functional>
#include <future>
#include <iostream>
#include <list>
#include <stdexcept>
#include <string>
#include <tuple>
#include <vector>

// unix process stuff
#include <cstring>
#include <signal.h>
#include <sys/prctl.h>
#include <sys/wait.h>
#include <unistd.h>

namespace subprocess {

/**
<<<<<<< HEAD
 * A TwoWayPipe that allows reading and writing between two processes
 * must call initialize before being passed between processes or used
 * */
class TwoWayPipe {
private:
    //[0] is the output end of each pipe and [1] is the input end of
    // each pipe
    int input_pipe_file_descriptor[2];
    int output_pipe_file_descriptor[2];
    std::string internalBuffer;
    bool inStreamGood = true;
    bool endSelected = false;

    /**
     * closes the ends that aren't used (do we need to do this?
     * */
    void closeUnusedEnds() {
        // we don't need the input end of the input pipe
        // or the output end of the output pipe
        close(input_pipe_file_descriptor[1]);
        close(output_pipe_file_descriptor[0]);
    }

public:
    TwoWayPipe() = default;

    /**
     * initializes the TwoWayPipe the pipe can not be used until
     * this is called
     * */
    void initialize() {
        pipe(input_pipe_file_descriptor);
        pipe(output_pipe_file_descriptor);
=======
 * Execute a process, inputting stdin and calling the functor with the stdout lines.
 * @param commandPath - an absolute string to the program path
 * @param commandArgs - a vector of arguments that will be passed to the process
 * @param stringInput - a feed of strings that feed into the process (you'll typically want to end them with a
 * newline)
 * @param lambda - the function to execute with every line output by the process
 * @return the exit status of the process
 * */
int execute(const std::string& commandPath, const std::vector<std::string>& commandArgs,
        std::list<std::string>& stringInput /* what pumps into stdin */,
        std::function<void(std::string)> lambda) {
    // based off https://stackoverflow.com/a/6172578
    pid_t pid = 0;
    int inpipefd[2];
    int outpipefd[2];

    // construct the argument list (unfortunately, the C api wasn't defined with C++ in mind, so we have to
    // abuse const_cast) see: https://stackoverflow.com/a/190208
    std::vector<char*> cargs;
    // the process name must be first for execv
    cargs.push_back(const_cast<char*>(commandPath.c_str()));
    for (const std::string& arg : commandArgs) {
        cargs.push_back(const_cast<char*>(arg.c_str()));
    }
    // must be terminated with a nullptr for execv
    cargs.push_back(nullptr);

    pipe(inpipefd);
    pipe(outpipefd);
    pid = fork();
    // child
    if (pid == 0) {
        dup2(outpipefd[0], STDIN_FILENO);
        dup2(inpipefd[1], STDOUT_FILENO);
        dup2(inpipefd[1], STDERR_FILENO);

        // XXX: test (close the stdin..?)
        close(outpipefd[1]);

        // ask kernel to deliver SIGTERM in case the parent dies
        prctl(PR_SET_PDEATHSIG, SIGTERM);

        execv(commandPath.c_str(), cargs.data());
        // Nothing below this line should be executed by child process. If so,
        // it means that the execl function wasn't successfull, so lets exit:
        exit(1);
>>>>>>> b3696eb2
    }

    /**
     * sets this to be the child end of the TwoWayPipe
     * linking the input and output ends to stdin and stdout/stderr
     * This call does nothing if it is already set as the child end
     * */
    bool setAsChildEnd() {
        if (endSelected) return false;
        endSelected = true;
        int tmp[2] = {input_pipe_file_descriptor[0], input_pipe_file_descriptor[1]};

        input_pipe_file_descriptor[0] = output_pipe_file_descriptor[0];
        input_pipe_file_descriptor[1] = output_pipe_file_descriptor[1];
        output_pipe_file_descriptor[0] = tmp[0];
        output_pipe_file_descriptor[1] = tmp[1];

        dup2(input_pipe_file_descriptor[0], STDIN_FILENO);
        dup2(output_pipe_file_descriptor[1], STDOUT_FILENO);
        dup2(output_pipe_file_descriptor[1], STDERR_FILENO);

        closeUnusedEnds();
        return true;
    }

<<<<<<< HEAD
    /**
     * sets this pipe to be the parent end of the TwoWayPipe
     * */
    bool setAsParentEnd() {
        if (endSelected) return false;
        endSelected = true;
        closeUnusedEnds();
        return true;
    }

    /**
     * writes a string to the pipe
     * @param input - the string to write
     * @return the number of bytes written
     * */
    size_t writeP(const std::string& input) {
        return write(output_pipe_file_descriptor[1], input.c_str(), input.size());
=======
    // while our string queue is working,
    while (!stringInput.empty()) {
        // write our input to the process's stdin pipe
        std::string newInput = stringInput.front();
        stringInput.pop_front();
        write(outpipefd[1], newInput.c_str(), newInput.size());
    }
    // now we finished chucking in the string, send an EOF
    close(outpipefd[1]);

    // iterate over each line output by the child's stdout, and call the functor
    FILE* childStdout = fdopen(inpipefd[0], "r");
    char* line = nullptr;
    ssize_t nread;
    size_t len;
    while ((nread = getline(&line, &len, childStdout)) != -1) {
        lambda(std::string(line));

        // free up the memory allocated by getline
        free(line);
        line = nullptr;
>>>>>>> b3696eb2
    }

    /**
     * @return true unless the last call to read either failed or
     * reached EOF
     * */
    bool isGood() const {
        return inStreamGood;
    }

    /**
     * reads up to n bytes into the internal buffer
     * @param n - the max number of bytes to read in
     * @return the number of bytes read in, -1 in the case of an
     * error
     * */
    ssize_t readToInternalBuffer() {
        char buf[256];
        int cnt;
        ssize_t bytesCounted = -1;

        while ((bytesCounted = read(input_pipe_file_descriptor[0], buf, 256)) <= 0) {
            if (bytesCounted < 0) {
                if (errno != EINTR) { /* interrupted by sig handler return */
                    inStreamGood = false;
                    return -1;
                }
            } else if (bytesCounted == 0) { /* EOF */
                inStreamGood = false;
                return 0;
            }
        }

<<<<<<< HEAD
        internalBuffer.append(buf, bytesCounted);
        return bytesCounted;
    }

    /**
     * read line from the pipe - Not threadsafe
     * blocks until either a newline is read or the other end of the
     * pipe is closed
     * @return the string read from the pipe or the empty string if
     * there was not a line to read.
     * */
    std::string readLine() {
        size_t firstNewLine;
        size_t currentSearchPos = 0;
        while ((firstNewLine = internalBuffer.find_first_of('\n', currentSearchPos)) == std::string::npos) {
            size_t currentSearchPos = internalBuffer.size();
            ssize_t bytesRead = readToInternalBuffer();
            if (bytesRead < 0) {
                std::cerr << "errno " << errno << " occurred" << std::endl;
                return "";
            }
            if (bytesRead == 0) {
                return internalBuffer;
            }
        }
        // contains the characters after the
        // firstNewLine
        std::string endOfInternalBuffer = internalBuffer.substr(firstNewLine + 1);

        internalBuffer.erase(firstNewLine + 1);
        internalBuffer.swap(endOfInternalBuffer);

        // now contains the first characters up to and
        // including the newline character
        return endOfInternalBuffer;
    }

    bool closeOutput() {
        close(output_pipe_file_descriptor[1]);
    }
};

/**
 * A Process class that wraps the creation of a seperate process
 * and gives acces to a TwoWayPipe to that process and its pid
 * The Process is not in a valid state until start is called
 * This class does not have ownership of the process, it merely maintains a
 * connection
 * */
class Process {
    pid_t pid;
    TwoWayPipe pipe;

public:
    Process() = default;

    /**
     * Starts a seperate process with the provided command and
     * arguments This also initializes the TwoWayPipe
     * @param commandPath - an absolute string to the program path
     * @param commandArgs - an iterable container of strings that
     * will be passed as arguments
     * @return TODO return errno returned by child call of execv
     * (need to use the TwoWayPipe)
     * */
    template <class Iterable>
    void start(const std::string& commandPath, Iterable& args) {
        pid = 0;
        pipe.initialize();
        // construct the argument list (unfortunately,
        // the C api wasn't defined with C++ in mind, so
        // we have to abuse const_cast) see:
        // https://stackoverflow.com/a/190208
=======
/* convenience fn to return a list of outputted strings */
std::vector<std::string> checkOutput(const std::string& commandPath,
        const std::vector<std::string>& commandArgs,
        std::list<std::string>& stringInput /* what pumps into stdin */, int& status) {
    std::vector<std::string> retVec;
    status = execute(
            commandPath, commandArgs, stringInput, [&](std::string s) { retVec.push_back(std::move(s)); });
    return retVec;
}

/* spawn the process in the background asynchronously, and return a future of the status code */
std::future<int> async(const std::string commandPath, const std::vector<std::string> commandArgs,
        std::list<std::string> stringInput, std::function<void(std::string)> lambda) {
    // spawn the function async - we must pass the args by value into the async lambda
    // otherwise they may destruct before the execute fn executes!
    // whew, that was an annoying bug to find...
    return std::async(std::launch::async,
            [&](const std::string cp, const std::vector<std::string> ca, std::list<std::string> si,
                    std::function<void(std::string)> l) { return execute(cp, ca, si, l); },
            commandPath, commandArgs, stringInput, lambda);
}

/* TODO: refactor up this function so that there isn't duplicated code - most of this is identical to the
 * execute fn execute a program and stream the output after each line input this function calls select to
 * check if outputs needs to be pumped after each line input. This means that if the line takes too long to
 * output, it may be not input into the functor until another line is fed in. You may modify the delay to try
 * and wait longer until moving on. This delay must exist, as several programs may not output a line for each
 * line input. Consider grep - it will not output a line if no match is made for that input. */
class ProcessStream {
    int statusCode;
    pid_t childPid;
    int inpipefd[2];
    int outpipefd[2];
    FILE* childStdout;

public:
    ProcessStream(const std::string& commandPath, const std::vector<std::string>& commandArgs,
            std::list<std::string>& stringInput) {
        // based off https://stackoverflow.com/a/6172578
        childPid = 0;

        // construct the argument list (unfortunately, the C api wasn't defined with C++ in mind, so we have
        // to abuse const_cast) see: https://stackoverflow.com/a/190208
>>>>>>> b3696eb2
        std::vector<char*> cargs;
        // the process name must be first for execv
        cargs.push_back(const_cast<char*>(commandPath.c_str()));
        for (const std::string& arg : args) {
            cargs.push_back(const_cast<char*>(arg.c_str()));
        }
        // must be terminated with a nullptr for execv
        cargs.push_back(nullptr);

        pid = fork();
        // child
        if (pid == 0) {
            pipe.setAsChildEnd();

<<<<<<< HEAD
            // ask kernel to deliver SIGTERM
            // in case the parent dies
            prctl(PR_SET_PDEATHSIG, SIGTERM);

            execv(commandPath.c_str(), cargs.data());
            // Nothing below this line
            // should be executed by child
            // process. If so, it means that
            // the execl function wasn't
            // successfull, so lets exit:
=======
            // ask kernel to deliver SIGTERM in case the parent dies
            prctl(PR_SET_PDEATHSIG, SIGTERM);

            execv(commandPath.c_str(), cargs.data());
            // Nothing below this line should be executed by child process. If so,
            // it means that the execl function wasn't successfull, so lets exit:
>>>>>>> b3696eb2
            exit(1);
        }
        pipe.setAsParentEnd();
    }

    std::string readLine() {
        return pipe.readLine();
    }

    size_t write(const std::string& input) {
        return pipe.writeP(input);
    }

    void sendEOF() {
        pipe.closeOutput();
    }

    bool isGood() const {
        return pipe.isGood();
    }

<<<<<<< HEAD
    /**
     * blocks until the process exits and returns the exit
     * closeUnusedEnds
     * */
    int waitUntilFinished() {
        int status;
        waitpid(pid, &status, 0);
        return status;
    }
};

/**
 * Execute a process, inputting stdin and calling the functor with the stdout
 * lines.
 * @param commandPath - an absolute string to the program path
 * @param commandArgs - a vector of arguments that will be passed to the process
 * @param stringInput - a feed of strings that feed into the process (you'll
 * typically want to end them with a newline)
 * @param lambda - the function to execute with every line output by the process
 * @return the exit status of the process
 * */
int execute(const std::string& commandPath, const std::vector<std::string>& commandArgs,
        std::list<std::string>& stringInput /* what pumps into stdin */,
        std::function<void(std::string)> lambda) {
    Process childProcess;
    childProcess.start(commandPath, commandArgs);

    // while our string queue is working,
    while (!stringInput.empty()) {
        // write our input to the process's stdin pipe
        std::string newInput = stringInput.front();
        stringInput.pop_front();
        childProcess.write(newInput);
    }

    childProcess.sendEOF();

    // iterate over each line output by the child's stdout, and call
    // the functor
    std::string input = childProcess.readLine();
    while (childProcess.isGood()) {
        lambda(input);
        input = childProcess.readLine();
    }

    return childProcess.waitUntilFinished();
}

/* convenience fn to return a list of outputted strings */
std::vector<std::string> checkOutput(const std::string& commandPath,
        const std::vector<std::string>& commandArgs,
        std::list<std::string>& stringInput /* what pumps into stdin */, int& status) {
    std::vector<std::string> retVec;
    status = execute(
            commandPath, commandArgs, stringInput, [&](std::string s) { retVec.push_back(std::move(s)); });
    return retVec;
}

/* spawn the process in the background asynchronously, and return a future of
 * the status code */
std::future<int> async(const std::string commandPath, const std::vector<std::string> commandArgs,
        std::list<std::string> stringInput, std::function<void(std::string)> lambda) {
    // spawn the function async - we must pass the args by value
    // into the async lambda otherwise they may destruct before the
    // execute fn executes! whew, that was an annoying bug to
    // find...
    return std::async(std::launch::async,
            [&](const std::string cp, const std::vector<std::string> ca, std::list<std::string> si,
                    std::function<void(std::string)> l) { return execute(cp, ca, si, l); },
            commandPath, commandArgs, stringInput, lambda);
}

/* TODO: refactor up this function so that there isn't duplicated code - most of
 * this is identical to the execute fn execute a program and stream the output
 * after each line input this function calls select to check if outputs needs to
 * be pumped after each line input. This means that if the line takes too long
 * to output, it may be not input into the functor until another line is fed in.
 * You may modify the delay to try and wait longer until moving on.
 * This delay must exist, as several programs may not output a line for each
 * line input.
 *  Consider grep - it will not output a line if no match is made for that
 * input. */
class ProcessStream {
    Process childProcess;

public:
    ProcessStream(const std::string& commandPath, const std::vector<std::string>& commandArgs,
            std::list<std::string>& stringInput) {
        childProcess.start(commandPath, commandArgs);

=======
>>>>>>> b3696eb2
        // while our string queue is working,
        while (!stringInput.empty()) {
            // write our input to the
            // process's stdin pipe
            std::string newInput = stringInput.front();
            stringInput.pop_front();
            childProcess.write(newInput);
        }
        // now we finished chucking in the string, send
        // an EOF
        childProcess.sendEOF();
    }

    ~ProcessStream() {
        childProcess.waitUntilFinished();
    }

    struct iterator {
        ProcessStream* ps;
        bool isFinished = false;
        // current read line of the process
        std::string cline;

        iterator(ProcessStream* ps) : ps(ps) {
            // increment this ptr, because nothing exists initially
            ++(*this);
        }
        // ctor for end()
        iterator(ProcessStream* ps, bool) : ps(ps), isFinished(true) {}

        const std::string& operator*() const {
            return cline;
        }

        /* preincrement */
        iterator& operator++() {
            // iterate over each line output by the child's stdout, and call the functor
            cline = ps->childProcess.readLine();
            if (cline.empty()) {
                isFinished = true;
            }
            return *this;
        }

        bool operator==(const iterator& other) const {
            return other.ps == this->ps && this->isFinished == other.isFinished;
        }

        bool operator!=(const iterator& other) const {
            return !((*this) == other);
        }
    };

    iterator begin() {
        return iterator(this);
    }

    iterator end() {
        return iterator(this, true);
    }
};

}  // end namespace subprocess<|MERGE_RESOLUTION|>--- conflicted
+++ resolved
@@ -20,7 +20,6 @@
 namespace subprocess {
 
 /**
-<<<<<<< HEAD
  * A TwoWayPipe that allows reading and writing between two processes
  * must call initialize before being passed between processes or used
  * */
@@ -54,54 +53,6 @@
     void initialize() {
         pipe(input_pipe_file_descriptor);
         pipe(output_pipe_file_descriptor);
-=======
- * Execute a process, inputting stdin and calling the functor with the stdout lines.
- * @param commandPath - an absolute string to the program path
- * @param commandArgs - a vector of arguments that will be passed to the process
- * @param stringInput - a feed of strings that feed into the process (you'll typically want to end them with a
- * newline)
- * @param lambda - the function to execute with every line output by the process
- * @return the exit status of the process
- * */
-int execute(const std::string& commandPath, const std::vector<std::string>& commandArgs,
-        std::list<std::string>& stringInput /* what pumps into stdin */,
-        std::function<void(std::string)> lambda) {
-    // based off https://stackoverflow.com/a/6172578
-    pid_t pid = 0;
-    int inpipefd[2];
-    int outpipefd[2];
-
-    // construct the argument list (unfortunately, the C api wasn't defined with C++ in mind, so we have to
-    // abuse const_cast) see: https://stackoverflow.com/a/190208
-    std::vector<char*> cargs;
-    // the process name must be first for execv
-    cargs.push_back(const_cast<char*>(commandPath.c_str()));
-    for (const std::string& arg : commandArgs) {
-        cargs.push_back(const_cast<char*>(arg.c_str()));
-    }
-    // must be terminated with a nullptr for execv
-    cargs.push_back(nullptr);
-
-    pipe(inpipefd);
-    pipe(outpipefd);
-    pid = fork();
-    // child
-    if (pid == 0) {
-        dup2(outpipefd[0], STDIN_FILENO);
-        dup2(inpipefd[1], STDOUT_FILENO);
-        dup2(inpipefd[1], STDERR_FILENO);
-
-        // XXX: test (close the stdin..?)
-        close(outpipefd[1]);
-
-        // ask kernel to deliver SIGTERM in case the parent dies
-        prctl(PR_SET_PDEATHSIG, SIGTERM);
-
-        execv(commandPath.c_str(), cargs.data());
-        // Nothing below this line should be executed by child process. If so,
-        // it means that the execl function wasn't successfull, so lets exit:
-        exit(1);
->>>>>>> b3696eb2
     }
 
     /**
@@ -126,8 +77,7 @@
         closeUnusedEnds();
         return true;
     }
-
-<<<<<<< HEAD
+  
     /**
      * sets this pipe to be the parent end of the TwoWayPipe
      * */
@@ -145,29 +95,6 @@
      * */
     size_t writeP(const std::string& input) {
         return write(output_pipe_file_descriptor[1], input.c_str(), input.size());
-=======
-    // while our string queue is working,
-    while (!stringInput.empty()) {
-        // write our input to the process's stdin pipe
-        std::string newInput = stringInput.front();
-        stringInput.pop_front();
-        write(outpipefd[1], newInput.c_str(), newInput.size());
-    }
-    // now we finished chucking in the string, send an EOF
-    close(outpipefd[1]);
-
-    // iterate over each line output by the child's stdout, and call the functor
-    FILE* childStdout = fdopen(inpipefd[0], "r");
-    char* line = nullptr;
-    ssize_t nread;
-    size_t len;
-    while ((nread = getline(&line, &len, childStdout)) != -1) {
-        lambda(std::string(line));
-
-        // free up the memory allocated by getline
-        free(line);
-        line = nullptr;
->>>>>>> b3696eb2
     }
 
     /**
@@ -201,7 +128,6 @@
             }
         }
 
-<<<<<<< HEAD
         internalBuffer.append(buf, bytesCounted);
         return bytesCounted;
     }
@@ -275,51 +201,6 @@
         // the C api wasn't defined with C++ in mind, so
         // we have to abuse const_cast) see:
         // https://stackoverflow.com/a/190208
-=======
-/* convenience fn to return a list of outputted strings */
-std::vector<std::string> checkOutput(const std::string& commandPath,
-        const std::vector<std::string>& commandArgs,
-        std::list<std::string>& stringInput /* what pumps into stdin */, int& status) {
-    std::vector<std::string> retVec;
-    status = execute(
-            commandPath, commandArgs, stringInput, [&](std::string s) { retVec.push_back(std::move(s)); });
-    return retVec;
-}
-
-/* spawn the process in the background asynchronously, and return a future of the status code */
-std::future<int> async(const std::string commandPath, const std::vector<std::string> commandArgs,
-        std::list<std::string> stringInput, std::function<void(std::string)> lambda) {
-    // spawn the function async - we must pass the args by value into the async lambda
-    // otherwise they may destruct before the execute fn executes!
-    // whew, that was an annoying bug to find...
-    return std::async(std::launch::async,
-            [&](const std::string cp, const std::vector<std::string> ca, std::list<std::string> si,
-                    std::function<void(std::string)> l) { return execute(cp, ca, si, l); },
-            commandPath, commandArgs, stringInput, lambda);
-}
-
-/* TODO: refactor up this function so that there isn't duplicated code - most of this is identical to the
- * execute fn execute a program and stream the output after each line input this function calls select to
- * check if outputs needs to be pumped after each line input. This means that if the line takes too long to
- * output, it may be not input into the functor until another line is fed in. You may modify the delay to try
- * and wait longer until moving on. This delay must exist, as several programs may not output a line for each
- * line input. Consider grep - it will not output a line if no match is made for that input. */
-class ProcessStream {
-    int statusCode;
-    pid_t childPid;
-    int inpipefd[2];
-    int outpipefd[2];
-    FILE* childStdout;
-
-public:
-    ProcessStream(const std::string& commandPath, const std::vector<std::string>& commandArgs,
-            std::list<std::string>& stringInput) {
-        // based off https://stackoverflow.com/a/6172578
-        childPid = 0;
-
-        // construct the argument list (unfortunately, the C api wasn't defined with C++ in mind, so we have
-        // to abuse const_cast) see: https://stackoverflow.com/a/190208
->>>>>>> b3696eb2
         std::vector<char*> cargs;
         // the process name must be first for execv
         cargs.push_back(const_cast<char*>(commandPath.c_str()));
@@ -334,7 +215,6 @@
         if (pid == 0) {
             pipe.setAsChildEnd();
 
-<<<<<<< HEAD
             // ask kernel to deliver SIGTERM
             // in case the parent dies
             prctl(PR_SET_PDEATHSIG, SIGTERM);
@@ -345,14 +225,6 @@
             // process. If so, it means that
             // the execl function wasn't
             // successfull, so lets exit:
-=======
-            // ask kernel to deliver SIGTERM in case the parent dies
-            prctl(PR_SET_PDEATHSIG, SIGTERM);
-
-            execv(commandPath.c_str(), cargs.data());
-            // Nothing below this line should be executed by child process. If so,
-            // it means that the execl function wasn't successfull, so lets exit:
->>>>>>> b3696eb2
             exit(1);
         }
         pipe.setAsParentEnd();
@@ -373,8 +245,7 @@
     bool isGood() const {
         return pipe.isGood();
     }
-
-<<<<<<< HEAD
+  
     /**
      * blocks until the process exits and returns the exit
      * closeUnusedEnds
@@ -465,8 +336,6 @@
             std::list<std::string>& stringInput) {
         childProcess.start(commandPath, commandArgs);
 
-=======
->>>>>>> b3696eb2
         // while our string queue is working,
         while (!stringInput.empty()) {
             // write our input to the
